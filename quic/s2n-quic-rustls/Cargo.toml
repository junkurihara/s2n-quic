--- conflicted
+++ resolved
@@ -12,21 +12,13 @@
 
 [dependencies]
 bytes = { version = "1", default-features = false }
-<<<<<<< HEAD
 pkcs1 = { version ="0.7", default-features = false }
 pkcs8 = { version = "0.10", default-features = false }
 rustls = { version = "0.22" }
 rustls-pemfile = "2"
-s2n-codec = { version = "=0.32.0", path = "../../common/s2n-codec", default-features = false, features = ["alloc"] }
-s2n-quic-core = { version = "=0.32.0", path = "../s2n-quic-core", default-features = false, features = ["alloc"] }
-s2n-quic-crypto = { version = "=0.32.0", path = "../s2n-quic-crypto", default-features = false }
-=======
-rustls = { version = "0.21", features = ["quic"] }
-rustls-pemfile = "1"
 s2n-codec = { version = "=0.33.0", path = "../../common/s2n-codec", default-features = false, features = ["alloc"] }
 s2n-quic-core = { version = "=0.33.0", path = "../s2n-quic-core", default-features = false, features = ["alloc"] }
 s2n-quic-crypto = { version = "=0.33.0", path = "../s2n-quic-crypto", default-features = false }
->>>>>>> cf0b40ec
 
 [dev-dependencies]
 insta = { version = "1", features = ["json"] }
